package eu.kanade.tachiyomi.data.library

import android.app.Service
import android.content.Context
import android.content.Intent
import android.os.IBinder
import android.os.PowerManager
import androidx.core.content.ContextCompat
import eu.kanade.data.chapter.NoChaptersException
import eu.kanade.domain.category.interactor.GetCategories
import eu.kanade.domain.category.model.Category
import eu.kanade.domain.chapter.interactor.GetChapterByMangaId
import eu.kanade.domain.chapter.interactor.SyncChaptersWithSource
import eu.kanade.domain.chapter.interactor.SyncChaptersWithTrackServiceTwoWay
import eu.kanade.domain.chapter.model.toDbChapter
import eu.kanade.domain.manga.interactor.GetLibraryManga
import eu.kanade.domain.manga.interactor.GetManga
import eu.kanade.domain.manga.interactor.UpdateManga
import eu.kanade.domain.manga.model.toMangaInfo
import eu.kanade.domain.manga.model.toMangaUpdate
import eu.kanade.domain.track.interactor.GetTracks
import eu.kanade.domain.track.interactor.InsertTrack
import eu.kanade.domain.track.model.toDbTrack
import eu.kanade.domain.track.model.toDomainTrack
import eu.kanade.tachiyomi.R
import eu.kanade.tachiyomi.data.cache.CoverCache
import eu.kanade.tachiyomi.data.database.models.Chapter
import eu.kanade.tachiyomi.data.database.models.LibraryManga
import eu.kanade.tachiyomi.data.database.models.Manga
import eu.kanade.tachiyomi.data.database.models.toDomainChapter
import eu.kanade.tachiyomi.data.database.models.toDomainManga
import eu.kanade.tachiyomi.data.database.models.toMangaInfo
import eu.kanade.tachiyomi.data.download.DownloadManager
import eu.kanade.tachiyomi.data.download.DownloadService
import eu.kanade.tachiyomi.data.library.LibraryUpdateService.Companion.start
import eu.kanade.tachiyomi.data.notification.Notifications
import eu.kanade.tachiyomi.data.preference.MANGA_HAS_UNREAD
import eu.kanade.tachiyomi.data.preference.MANGA_NON_COMPLETED
import eu.kanade.tachiyomi.data.preference.MANGA_NON_READ
import eu.kanade.tachiyomi.data.preference.PreferencesHelper
import eu.kanade.tachiyomi.data.track.EnhancedTrackService
import eu.kanade.tachiyomi.data.track.TrackManager
import eu.kanade.tachiyomi.data.track.TrackService
import eu.kanade.tachiyomi.source.SourceManager
import eu.kanade.tachiyomi.source.UnmeteredSource
import eu.kanade.tachiyomi.source.model.SManga
import eu.kanade.tachiyomi.source.model.toSChapter
import eu.kanade.tachiyomi.source.model.toSManga
import eu.kanade.tachiyomi.util.lang.withIOContext
import eu.kanade.tachiyomi.util.prepUpdateCover
import eu.kanade.tachiyomi.util.shouldDownloadNewChapters
import eu.kanade.tachiyomi.util.storage.getUriCompat
import eu.kanade.tachiyomi.util.system.acquireWakeLock
import eu.kanade.tachiyomi.util.system.createFileInCacheDir
import eu.kanade.tachiyomi.util.system.isServiceRunning
import eu.kanade.tachiyomi.util.system.logcat
import kotlinx.coroutines.CoroutineExceptionHandler
import kotlinx.coroutines.CoroutineScope
import kotlinx.coroutines.Dispatchers
import kotlinx.coroutines.Job
import kotlinx.coroutines.SupervisorJob
import kotlinx.coroutines.async
import kotlinx.coroutines.awaitAll
import kotlinx.coroutines.cancel
import kotlinx.coroutines.launch
import kotlinx.coroutines.runBlocking
import kotlinx.coroutines.supervisorScope
import kotlinx.coroutines.sync.Semaphore
import kotlinx.coroutines.sync.withPermit
import logcat.LogPriority
import tachiyomi.source.model.MangaInfo
import uy.kohesive.injekt.Injekt
import uy.kohesive.injekt.api.get
import java.io.File
import java.util.concurrent.CopyOnWriteArrayList
import java.util.concurrent.atomic.AtomicBoolean
import java.util.concurrent.atomic.AtomicInteger
import eu.kanade.domain.chapter.model.Chapter as DomainChapter
import eu.kanade.domain.manga.model.Manga as DomainManga

/**
 * This class will take care of updating the chapters of the manga from the library. It can be
 * started calling the [start] method. If it's already running, it won't do anything.
 * While the library is updating, a [PowerManager.WakeLock] will be held until the update is
 * completed, preventing the device from going to sleep mode. A notification will display the
 * progress of the update, and if case of an unexpected error, this service will be silently
 * destroyed.
 */
class LibraryUpdateService(
    val sourceManager: SourceManager = Injekt.get(),
    val preferences: PreferencesHelper = Injekt.get(),
    val downloadManager: DownloadManager = Injekt.get(),
    val trackManager: TrackManager = Injekt.get(),
    val coverCache: CoverCache = Injekt.get(),
    private val getLibraryManga: GetLibraryManga = Injekt.get(),
    private val getManga: GetManga = Injekt.get(),
    private val updateManga: UpdateManga = Injekt.get(),
    private val getChapterByMangaId: GetChapterByMangaId = Injekt.get(),
    private val getCategories: GetCategories = Injekt.get(),
    private val syncChaptersWithSource: SyncChaptersWithSource = Injekt.get(),
    private val getTracks: GetTracks = Injekt.get(),
    private val insertTrack: InsertTrack = Injekt.get(),
    private val syncChaptersWithTrackServiceTwoWay: SyncChaptersWithTrackServiceTwoWay = Injekt.get(),
) : Service() {

    private lateinit var wakeLock: PowerManager.WakeLock
    private lateinit var notifier: LibraryUpdateNotifier
    private var ioScope: CoroutineScope? = null

    private var mangaToUpdate: List<LibraryManga> = mutableListOf()
    private var updateJob: Job? = null

    /**
     * Defines what should be updated within a service execution.
     */
    enum class Target {
        CHAPTERS, // Manga chapters
        COVERS, // Manga covers
        TRACKING, // Tracking metadata
    }

    companion object {

        private var instance: LibraryUpdateService? = null

        /**
         * Key for category to update.
         */
        const val KEY_CATEGORY = "category"

        /**
         * Key that defines what should be updated.
         */
        const val KEY_TARGET = "target"

        /**
         * Returns the status of the service.
         *
         * @param context the application context.
         * @return true if the service is running, false otherwise.
         */
        fun isRunning(context: Context): Boolean {
            return context.isServiceRunning(LibraryUpdateService::class.java)
        }

        /**
         * Starts the service. It will be started only if there isn't another instance already
         * running.
         *
         * @param context the application context.
         * @param category a specific category to update, or null for global update.
         * @param target defines what should be updated.
         * @return true if service newly started, false otherwise
         */
        fun start(context: Context, category: Category? = null, target: Target = Target.CHAPTERS): Boolean {
            return if (!isRunning(context)) {
                val intent = Intent(context, LibraryUpdateService::class.java).apply {
                    putExtra(KEY_TARGET, target)
                    category?.let { putExtra(KEY_CATEGORY, it.id) }
                }
                ContextCompat.startForegroundService(context, intent)

                true
            } else {
                instance?.addMangaToQueue(category?.id ?: -1)
                false
            }
        }

        /**
         * Stops the service.
         *
         * @param context the application context.
         */
        fun stop(context: Context) {
            context.stopService(Intent(context, LibraryUpdateService::class.java))
        }
    }

    /**
     * Method called when the service is created. It injects dagger dependencies and acquire
     * the wake lock.
     */
    override fun onCreate() {
        super.onCreate()

        notifier = LibraryUpdateNotifier(this)
        wakeLock = acquireWakeLock(javaClass.name)

        startForeground(Notifications.ID_LIBRARY_PROGRESS, notifier.progressNotificationBuilder.build())
    }

    /**
     * Method called when the service is destroyed. It destroys subscriptions and releases the wake
     * lock.
     */
    override fun onDestroy() {
        updateJob?.cancel()
        // Despite what Android Studio
        // states this can be null
        ioScope?.cancel()
        if (wakeLock.isHeld) {
            wakeLock.release()
        }
        if (instance == this) {
            instance = null
        }
        super.onDestroy()
    }

    /**
     * This method needs to be implemented, but it's not used/needed.
     */
    override fun onBind(intent: Intent): IBinder? = null

    /**
     * Method called when the service receives an intent.
     *
     * @param intent the start intent from.
     * @param flags the flags of the command.
     * @param startId the start id of this command.
     * @return the start value of the command.
     */
    override fun onStartCommand(intent: Intent?, flags: Int, startId: Int): Int {
        if (intent == null) return START_NOT_STICKY
        val target = intent.getSerializableExtra(KEY_TARGET) as? Target
            ?: return START_NOT_STICKY

        instance = this

        // Unsubscribe from any previous subscription if needed
        updateJob?.cancel()
        ioScope?.cancel()

        // Update favorite manga
        val categoryId = intent.getLongExtra(KEY_CATEGORY, -1L)
        addMangaToQueue(categoryId)

        // Destroy service when completed or in case of an error.
        val handler = CoroutineExceptionHandler { _, exception ->
            logcat(LogPriority.ERROR, exception)
            stopSelf(startId)
        }
        ioScope = CoroutineScope(SupervisorJob() + Dispatchers.IO)
        updateJob = ioScope?.launch(handler) {
            when (target) {
                Target.CHAPTERS -> updateChapterList()
                Target.COVERS -> updateCovers()
                Target.TRACKING -> updateTrackings()
            }
        }
        updateJob?.invokeOnCompletion { stopSelf(startId) }

        return START_REDELIVER_INTENT
    }

    /**
     * Adds list of manga to be updated.
     *
     * @param categoryId the ID of the category to update, or -1 if no category specified.
     */
    fun addMangaToQueue(categoryId: Long) {
        val libraryManga = runBlocking { getLibraryManga.await() }

        val listToUpdate = if (categoryId != -1L) {
            libraryManga.filter { it.category.toLong() == categoryId }
        } else {
            val categoriesToUpdate = preferences.libraryUpdateCategories().get().map(String::toInt)
            val listToInclude = if (categoriesToUpdate.isNotEmpty()) {
                libraryManga.filter { it.category in categoriesToUpdate }
            } else {
                libraryManga
            }

            val categoriesToExclude = preferences.libraryUpdateCategoriesExclude().get().map(String::toInt)
            val listToExclude = if (categoriesToExclude.isNotEmpty()) {
                libraryManga.filter { it.category in categoriesToExclude }
            } else {
                emptyList()
            }

            listToInclude.minus(listToExclude)
        }

        mangaToUpdate = listToUpdate
            .distinctBy { it.id }
            .sortedBy { it.title }

        // Warn when excessively checking a single source
        val maxUpdatesFromSource = mangaToUpdate
            .groupBy { it.source }
            .filterKeys { sourceManager.get(it) !is UnmeteredSource }
            .maxOfOrNull { it.value.size } ?: 0
        if (maxUpdatesFromSource > MANGA_PER_SOURCE_QUEUE_WARNING_THRESHOLD) {
            notifier.showQueueSizeWarningNotification()
        }
    }

    /**
     * Method that updates manga in [mangaToUpdate]. It's called in a background thread, so it's safe
     * to do heavy operations or network calls here.
     * For each manga it calls [updateManga] and updates the notification showing the current
     * progress.
     *
     * @return an observable delivering the progress of each update.
     */
    private suspend fun updateChapterList() {
        val semaphore = Semaphore(5)
        val progressCount = AtomicInteger(0)
        val currentlyUpdatingManga = CopyOnWriteArrayList<LibraryManga>()
        val newUpdates = CopyOnWriteArrayList<Pair<DomainManga, Array<DomainChapter>>>()
        val skippedUpdates = CopyOnWriteArrayList<Pair<Manga, String?>>()
        val failedUpdates = CopyOnWriteArrayList<Pair<Manga, String?>>()
        val hasDownloads = AtomicBoolean(false)
        val loggedServices by lazy { trackManager.services.filter { it.isLogged } }
        val currentUnreadUpdatesCount = preferences.unreadUpdatesCount().get()
        val restrictions = preferences.libraryUpdateMangaRestriction().get()

        withIOContext {
            mangaToUpdate.groupBy { it.source }
                .values
                .map { mangaInSource ->
                    async {
                        semaphore.withPermit {
                            mangaInSource.forEach { manga ->
                                if (updateJob?.isActive != true) {
                                    return@async
                                }

                                // Don't continue to update if manga not in library
<<<<<<< HEAD
                                manga.id?.let { getManga.await(it) } ?: return@forEach
=======
                                db.getManga(manga.id!!).executeAsBlocking() ?: return@forEach
>>>>>>> 26ddc6e3

                                withUpdateNotification(
                                    currentlyUpdatingManga,
                                    progressCount,
                                    manga,
                                ) { mangaWithNotif ->
                                    try {
                                        when {
                                            MANGA_NON_COMPLETED in restrictions && mangaWithNotif.status == SManga.COMPLETED ->
                                                skippedUpdates.add(mangaWithNotif to getString(R.string.skipped_reason_completed))

                                            MANGA_HAS_UNREAD in restrictions && mangaWithNotif.unreadCount != 0 ->
                                                skippedUpdates.add(mangaWithNotif to getString(R.string.skipped_reason_not_caught_up))

                                            MANGA_NON_READ in restrictions && mangaWithNotif.totalChapters > 0 && !mangaWithNotif.hasStarted ->
                                                skippedUpdates.add(mangaWithNotif to getString(R.string.skipped_reason_not_started))

                                            else -> {
                                                // Convert to the manga that contains new chapters
<<<<<<< HEAD
                                                mangaWithNotif.toDomainManga()?.let { domainManga ->
                                                    val (newChapters, _) = updateManga(domainManga)
                                                    val newDbChapters = newChapters.map { it.toDbChapter() }

                                                    if (newChapters.isNotEmpty()) {
                                                        val categoryIds = getCategories.await(domainManga.id).map { it.id }
                                                        if (domainManga.shouldDownloadNewChapters(categoryIds, preferences)) {
                                                            downloadChapters(mangaWithNotif, newDbChapters)
                                                            hasDownloads.set(true)
                                                        }

                                                        // Convert to the manga that contains new chapters
                                                        newUpdates.add(
                                                            mangaWithNotif.toDomainManga()!! to
                                                                newDbChapters
                                                                    .map { it.toDomainChapter()!! }
                                                                    .sortedByDescending { it.sourceOrder }
                                                                    .toTypedArray(),
                                                        )
                                                    }
=======
                                                val (newChapters, _) = updateManga(mangaWithNotif)

                                                if (newChapters.isNotEmpty()) {
                                                    if (mangaWithNotif.shouldDownloadNewChapters(db, preferences)) {
                                                        downloadChapters(mangaWithNotif, newChapters)
                                                        hasDownloads.set(true)
                                                    }

                                                    // Convert to the manga that contains new chapters
                                                    newUpdates.add(
                                                        mangaWithNotif to newChapters.sortedByDescending { ch -> ch.source_order }
                                                            .toTypedArray(),
                                                    )
>>>>>>> 26ddc6e3
                                                }
                                            }
                                        }
                                    } catch (e: Throwable) {
                                        val errorMessage = when (e) {
                                            is NoChaptersException -> getString(R.string.no_chapters_error)
                                            // failedUpdates will already have the source, don't need to copy it into the message
                                            is SourceManager.SourceNotInstalledException -> getString(R.string.loader_not_implemented_error)
                                            else -> e.message
                                        }
                                        failedUpdates.add(mangaWithNotif to errorMessage)
                                    }

                                    if (preferences.autoUpdateTrackers()) {
                                        updateTrackings(mangaWithNotif, loggedServices)
                                    }
                                }
                            }
                        }
                    }
                }
                .awaitAll()
        }

        notifier.cancelProgressNotification()

        if (newUpdates.isNotEmpty()) {
            notifier.showUpdateNotifications(newUpdates)
            val newChapterCount = newUpdates.sumOf { it.second.size }
            preferences.unreadUpdatesCount().set(currentUnreadUpdatesCount + newChapterCount)
            if (hasDownloads.get()) {
                DownloadService.start(this)
            }
        }

        if (failedUpdates.isNotEmpty()) {
            val errorFile = writeErrorFile(failedUpdates)
            notifier.showUpdateErrorNotification(
                failedUpdates.size,
                errorFile.getUriCompat(this),
            )
        }
        if (skippedUpdates.isNotEmpty()) {
            notifier.showUpdateSkippedNotification(skippedUpdates.size)
        }
    }

    private fun downloadChapters(manga: Manga, chapters: List<Chapter>) {
        // We don't want to start downloading while the library is updating, because websites
        // may don't like it and they could ban the user.
        downloadManager.downloadChapters(manga.toDomainManga()!!, chapters, false)
    }

    /**
     * Updates the chapters for the given manga and adds them to the database.
     *
     * @param manga the manga to update.
     * @return a pair of the inserted and removed chapters.
     */
    private suspend fun updateManga(manga: DomainManga): Pair<List<DomainChapter>, List<DomainChapter>> {
        val source = sourceManager.getOrStub(manga.source)

<<<<<<< HEAD
        val mangaInfo: MangaInfo = manga.toMangaInfo()

        // Update manga metadata if needed
        if (preferences.autoUpdateMetadata()) {
            val updatedMangaInfo = source.getMangaDetails(manga.toMangaInfo())
            updateManga.awaitUpdateFromSource(manga, updatedMangaInfo, manualFetch = false, coverCache)
=======
        var networkSManga: SManga? = null
        // Update manga details metadata
        if (preferences.autoUpdateMetadata()) {
            val updatedManga = source.getMangaDetails(manga.toMangaInfo())
            val sManga = updatedManga.toSManga()
            // Avoid "losing" existing cover
            if (!sManga.thumbnail_url.isNullOrEmpty()) {
                manga.prepUpdateCover(coverCache, sManga, false)
            } else {
                sManga.thumbnail_url = manga.thumbnail_url
            }

            networkSManga = sManga
>>>>>>> 26ddc6e3
        }

        val chapters = source.getChapterList(mangaInfo)
            .map { it.toSChapter() }

<<<<<<< HEAD
        // Get manga from database to account for if it was removed during the update
        val dbManga = getManga.await(manga.id)
            ?: return Pair(emptyList(), emptyList())

        // [dbmanga] was used so that manga data doesn't get overwritten
        // in case manga gets new chapter
        return syncChaptersWithSource.await(chapters, dbManga, source)
=======
        // Get manga from database to account for if it was removed
        // from library or database
        val dbManga = db.getManga(manga.id!!).executeAsBlocking()
            ?: return Pair(emptyList(), emptyList())

        // Copy into [dbManga] to retain favourite value
        networkSManga?.let {
            dbManga.copyFrom(it)
            db.insertManga(dbManga).executeAsBlocking()
        }

        // [dbmanga] was used so that manga data doesn't get overwritten
        // incase manga gets new chapter
        return syncChaptersWithSource(db, chapters, dbManga, source)
>>>>>>> 26ddc6e3
    }

    private suspend fun updateCovers() {
        val semaphore = Semaphore(5)
        val progressCount = AtomicInteger(0)
        val currentlyUpdatingManga = CopyOnWriteArrayList<LibraryManga>()

        withIOContext {
            mangaToUpdate.groupBy { it.source }
                .values
                .map { mangaInSource ->
                    async {
                        semaphore.withPermit {
                            mangaInSource.forEach { manga ->
                                if (updateJob?.isActive != true) {
                                    return@async
                                }

                                withUpdateNotification(
                                    currentlyUpdatingManga,
                                    progressCount,
                                    manga,
                                ) { mangaWithNotif ->
                                    sourceManager.get(mangaWithNotif.source)?.let { source ->
                                        try {
                                            val networkManga =
                                                source.getMangaDetails(mangaWithNotif.toMangaInfo())
                                            val sManga = networkManga.toSManga()
                                            mangaWithNotif.prepUpdateCover(coverCache, sManga, true)
                                            sManga.thumbnail_url?.let {
                                                mangaWithNotif.thumbnail_url = it
<<<<<<< HEAD
                                                try {
                                                    updateManga.await(
                                                        mangaWithNotif.toDomainManga()!!
                                                            .toMangaUpdate(),
                                                    )
                                                } catch (e: Exception) {
                                                    logcat(LogPriority.ERROR) { "Manga don't exist anymore" }
                                                }
=======
                                                db.insertManga(mangaWithNotif).executeAsBlocking()
>>>>>>> 26ddc6e3
                                            }
                                        } catch (e: Throwable) {
                                            // Ignore errors and continue
                                            logcat(LogPriority.ERROR, e)
                                        }
                                    }
                                }
                            }
                        }
                    }
                }
                .awaitAll()
        }

        notifier.cancelProgressNotification()
    }

    /**
     * Method that updates the metadata of the connected tracking services. It's called in a
     * background thread, so it's safe to do heavy operations or network calls here.
     */
    private suspend fun updateTrackings() {
        var progressCount = 0
        val loggedServices = trackManager.services.filter { it.isLogged }

        mangaToUpdate.forEach { manga ->
            if (updateJob?.isActive != true) {
                return
            }

            notifier.showProgressNotification(listOf(manga.toDomainManga()!!), progressCount++, mangaToUpdate.size)

            // Update the tracking details.
            updateTrackings(manga, loggedServices)
        }

        notifier.cancelProgressNotification()
    }

    private suspend fun updateTrackings(manga: LibraryManga, loggedServices: List<TrackService>) {
        getTracks.await(manga.id!!)
            .map { track ->
                supervisorScope {
                    async {
                        val service = trackManager.getService(track.syncId)
                        if (service != null && service in loggedServices) {
                            try {
                                val updatedTrack = service.refresh(track.toDbTrack())
                                insertTrack.await(updatedTrack.toDomainTrack()!!)

                                if (service is EnhancedTrackService) {
                                    val chapters = getChapterByMangaId.await(manga.id!!)
                                    syncChaptersWithTrackServiceTwoWay.await(chapters, track, service)
                                }
                            } catch (e: Throwable) {
                                // Ignore errors and continue
                                logcat(LogPriority.ERROR, e)
                            }
                        }
                    }
                }
            }
            .awaitAll()
    }

    private suspend fun withUpdateNotification(
        updatingManga: CopyOnWriteArrayList<LibraryManga>,
        completed: AtomicInteger,
        manga: LibraryManga,
        block: suspend (LibraryManga) -> Unit,
    ) {
        if (updateJob?.isActive != true) {
            return
        }

        updatingManga.add(manga)
        notifier.showProgressNotification(
            updatingManga.map { it.toDomainManga()!! },
            completed.get(),
            mangaToUpdate.size,
        )

        block(manga)

        if (updateJob?.isActive != true) {
            return
        }

        updatingManga.remove(manga)
        completed.andIncrement
        notifier.showProgressNotification(
            updatingManga.map { it.toDomainManga()!! },
            completed.get(),
            mangaToUpdate.size,
        )
    }

    /**
     * Writes basic file of update errors to cache dir.
     */
    private fun writeErrorFile(errors: List<Pair<Manga, String?>>): File {
        try {
            if (errors.isNotEmpty()) {
                val file = createFileInCacheDir("tachiyomi_update_errors.txt")
                file.bufferedWriter().use { out ->
                    out.write(getString(R.string.library_errors_help, ERROR_LOG_HELP_URL) + "\n\n")
                    // Error file format:
                    // ! Error
                    //   # Source
                    //     - Manga
                    errors.groupBy({ it.second }, { it.first }).forEach { (error, mangas) ->
                        out.write("\n! ${error}\n")
                        mangas.groupBy { it.source }.forEach { (srcId, mangas) ->
                            val source = sourceManager.getOrStub(srcId)
                            out.write("  # $source\n")
                            mangas.forEach {
                                out.write("    - ${it.title}\n")
                            }
                        }
                    }
                }
                return file
            }
        } catch (e: Exception) {
            // Empty
        }
        return File("")
    }
}

private const val MANGA_PER_SOURCE_QUEUE_WARNING_THRESHOLD = 60
private const val ERROR_LOG_HELP_URL = "https://tachiyomi.org/help/guides/troubleshooting"<|MERGE_RESOLUTION|>--- conflicted
+++ resolved
@@ -328,11 +328,7 @@
                                 }
 
                                 // Don't continue to update if manga not in library
-<<<<<<< HEAD
                                 manga.id?.let { getManga.await(it) } ?: return@forEach
-=======
-                                db.getManga(manga.id!!).executeAsBlocking() ?: return@forEach
->>>>>>> 26ddc6e3
 
                                 withUpdateNotification(
                                     currentlyUpdatingManga,
@@ -352,7 +348,6 @@
 
                                             else -> {
                                                 // Convert to the manga that contains new chapters
-<<<<<<< HEAD
                                                 mangaWithNotif.toDomainManga()?.let { domainManga ->
                                                     val (newChapters, _) = updateManga(domainManga)
                                                     val newDbChapters = newChapters.map { it.toDbChapter() }
@@ -373,21 +368,6 @@
                                                                     .toTypedArray(),
                                                         )
                                                     }
-=======
-                                                val (newChapters, _) = updateManga(mangaWithNotif)
-
-                                                if (newChapters.isNotEmpty()) {
-                                                    if (mangaWithNotif.shouldDownloadNewChapters(db, preferences)) {
-                                                        downloadChapters(mangaWithNotif, newChapters)
-                                                        hasDownloads.set(true)
-                                                    }
-
-                                                    // Convert to the manga that contains new chapters
-                                                    newUpdates.add(
-                                                        mangaWithNotif to newChapters.sortedByDescending { ch -> ch.source_order }
-                                                            .toTypedArray(),
-                                                    )
->>>>>>> 26ddc6e3
                                                 }
                                             }
                                         }
@@ -450,34 +430,17 @@
     private suspend fun updateManga(manga: DomainManga): Pair<List<DomainChapter>, List<DomainChapter>> {
         val source = sourceManager.getOrStub(manga.source)
 
-<<<<<<< HEAD
         val mangaInfo: MangaInfo = manga.toMangaInfo()
 
         // Update manga metadata if needed
         if (preferences.autoUpdateMetadata()) {
             val updatedMangaInfo = source.getMangaDetails(manga.toMangaInfo())
             updateManga.awaitUpdateFromSource(manga, updatedMangaInfo, manualFetch = false, coverCache)
-=======
-        var networkSManga: SManga? = null
-        // Update manga details metadata
-        if (preferences.autoUpdateMetadata()) {
-            val updatedManga = source.getMangaDetails(manga.toMangaInfo())
-            val sManga = updatedManga.toSManga()
-            // Avoid "losing" existing cover
-            if (!sManga.thumbnail_url.isNullOrEmpty()) {
-                manga.prepUpdateCover(coverCache, sManga, false)
-            } else {
-                sManga.thumbnail_url = manga.thumbnail_url
-            }
-
-            networkSManga = sManga
->>>>>>> 26ddc6e3
         }
 
         val chapters = source.getChapterList(mangaInfo)
             .map { it.toSChapter() }
 
-<<<<<<< HEAD
         // Get manga from database to account for if it was removed during the update
         val dbManga = getManga.await(manga.id)
             ?: return Pair(emptyList(), emptyList())
@@ -485,22 +448,6 @@
         // [dbmanga] was used so that manga data doesn't get overwritten
         // in case manga gets new chapter
         return syncChaptersWithSource.await(chapters, dbManga, source)
-=======
-        // Get manga from database to account for if it was removed
-        // from library or database
-        val dbManga = db.getManga(manga.id!!).executeAsBlocking()
-            ?: return Pair(emptyList(), emptyList())
-
-        // Copy into [dbManga] to retain favourite value
-        networkSManga?.let {
-            dbManga.copyFrom(it)
-            db.insertManga(dbManga).executeAsBlocking()
-        }
-
-        // [dbmanga] was used so that manga data doesn't get overwritten
-        // incase manga gets new chapter
-        return syncChaptersWithSource(db, chapters, dbManga, source)
->>>>>>> 26ddc6e3
     }
 
     private suspend fun updateCovers() {
@@ -532,7 +479,6 @@
                                             mangaWithNotif.prepUpdateCover(coverCache, sManga, true)
                                             sManga.thumbnail_url?.let {
                                                 mangaWithNotif.thumbnail_url = it
-<<<<<<< HEAD
                                                 try {
                                                     updateManga.await(
                                                         mangaWithNotif.toDomainManga()!!
@@ -541,9 +487,6 @@
                                                 } catch (e: Exception) {
                                                     logcat(LogPriority.ERROR) { "Manga don't exist anymore" }
                                                 }
-=======
-                                                db.insertManga(mangaWithNotif).executeAsBlocking()
->>>>>>> 26ddc6e3
                                             }
                                         } catch (e: Throwable) {
                                             // Ignore errors and continue
